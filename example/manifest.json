--- conflicted
+++ resolved
@@ -25,13 +25,6 @@
     {
       "matches": [
         "https://*.saturn.de/*/product/*", 
-<<<<<<< HEAD
-        "https://*.saturn.de/de/product/*", 
-        "https://saturn.de/de/product/*",
-        "https://www.digitec.ch/*/product/*", 
-        "https://www.digitec.ch/de/*/product/*", 
-        "https://digitec.ch/de/*/product/*"
-=======
         "https://*.saturn.de/de/product/*",
         "https://saturn.de/de/product/*",
         "https://*.tutti.ch/*/anzeige/*",
@@ -41,8 +34,10 @@
         "https://*.tutti.ch/*/automobili/*",
         "https://tutti.ch/*/automobili/*",
         "https://*.tutti.ch/*/autos/*",
-        "https://tutti.ch/*/autos/*"
->>>>>>> 7da42731
+        "https://tutti.ch/*/autos/*",
+        "https://www.digitec.ch/*/product/*", 
+        "https://www.digitec.ch/de/*/product/*", 
+        "https://digitec.ch/de/*/product/*"
       ],
       "js": ["content.js"],
       "css": ["content.css"],
@@ -56,10 +51,7 @@
   ],
   "host_permissions": [
     "https://*.saturn.de/*",
-<<<<<<< HEAD
     "https://*.digitec.ch/*"
-=======
     "https://*.tutti.ch/*"
->>>>>>> 7da42731
   ]
 }